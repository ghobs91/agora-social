.logo {
  cursor: pointer;
  font-weight: 700;
  font-size: 29px;
  line-height: 23px;
}

<<<<<<< HEAD
header {
  display: flex;
  flex-direction: row;
  align-items: center;
  justify-content: space-between;
  height: 72px;
  padding: 0 12px;
}

@media (min-width: 720px) {
  header {
    padding: 0;
  }
}

header .pfp .avatar-wrapper {
  margin-right: 0;
}

.header-actions {
  display: flex;
  flex-direction: row;
}

.header-actions .btn-rnd {
=======
.search {
  margin: 0 10px 0 10px;
}

.search input {
  margin: 0 5px 0 5px;
}

.search .btn {
  display: none;
}

.unread-count {
  width: 20px;
  height: 20px;
  border: 1px solid;
  border-radius: 100%;
>>>>>>> d2ac231f
  position: relative;
}

.header-actions .btn-rnd .has-unread {
  background: var(--highlight);
  border-radius: 100%;
  width: 9px;
  height: 9px;
  position: absolute;
  top: 0;
  right: 0;
}<|MERGE_RESOLUTION|>--- conflicted
+++ resolved
@@ -5,7 +5,6 @@
   line-height: 23px;
 }
 
-<<<<<<< HEAD
 header {
   display: flex;
   flex-direction: row;
@@ -31,25 +30,6 @@
 }
 
 .header-actions .btn-rnd {
-=======
-.search {
-  margin: 0 10px 0 10px;
-}
-
-.search input {
-  margin: 0 5px 0 5px;
-}
-
-.search .btn {
-  display: none;
-}
-
-.unread-count {
-  width: 20px;
-  height: 20px;
-  border: 1px solid;
-  border-radius: 100%;
->>>>>>> d2ac231f
   position: relative;
 }
 
@@ -61,4 +41,16 @@
   position: absolute;
   top: 0;
   right: 0;
+}
+
+.search {
+  margin: 0 10px 0 10px;
+}
+
+.search input {
+  margin: 0 5px 0 5px;
+}
+
+.search .btn {
+  display: none;
 }