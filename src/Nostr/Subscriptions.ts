import { v4 as uuid } from "uuid";
import { TaggedRawEvent, RawReqFilter, u256 } from "Nostr";
import Connection from "Nostr/Connection";
import EventKind from "Nostr/EventKind";

export type NEventHandler = (e: TaggedRawEvent) => void;
export type OnEndHandler = (c: Connection) => void;

export class Subscriptions {
    /**
     * A unique id for this subscription filter
     */
    Id: u256;

    /** 
     * a list of event ids or prefixes
     */
    Ids?: Set<u256>

    /**
     * a list of pubkeys or prefixes, the pubkey of an event must be one of these
     */
    Authors?: Set<u256>;

    /**
     * a list of a kind numbers
     */
    Kinds?: Set<EventKind>;

    /**
     * a list of event ids that are referenced in an "e" tag
     */
    ETags?: Set<u256>;

    /**
     * a list of pubkeys that are referenced in a "p" tag
     */
    PTags?: Set<u256>;

    /**
     * A list of "t" tags to search 
     */
    HashTags?: Set<string>;

    /**
<<<<<<< HEAD
     * A "d" tag to search
     */
    DTag?: string;
=======
     * A list of search terms
     */
    Search?: string;
>>>>>>> d2ac231f

    /** 
     * a timestamp, events must be newer than this to pass
     */
    Since?: number;

    /** 
     * a timestamp, events must be older than this to pass
     */
    Until?: number;

    /**
     * maximum number of events to be returned in the initial query
     */
    Limit?: number;

    /**
     * Handler function for this event
     */
    OnEvent: NEventHandler;

    /**
     * End of data event
     */
    OnEnd: OnEndHandler;

    /**
     * Collection of OR sub scriptions linked to this
     */
    OrSubs: Array<Subscriptions>;

    /**
     * Start time for this subscription
     */
    Started: Map<string, number>;

    /**
     * End time for this subscription
     */
    Finished: Map<string, number>;

    constructor(sub?: RawReqFilter) {
        this.Id = uuid();
        this.Ids = sub?.ids ? new Set(sub.ids) : undefined;
        this.Authors = sub?.authors ? new Set(sub.authors) : undefined;
        this.Kinds = sub?.kinds ? new Set(sub.kinds) : undefined;
        this.ETags = sub?.["#e"] ? new Set(sub["#e"]) : undefined;
        this.PTags = sub?.["#p"] ? new Set(sub["#p"]) : undefined;
<<<<<<< HEAD
        this.DTag = sub?.["#d"] ? sub["#d"] : undefined;
=======
        this.Search = sub?.search ?? undefined;
>>>>>>> d2ac231f
        this.Since = sub?.since ?? undefined;
        this.Until = sub?.until ?? undefined;
        this.Limit = sub?.limit ?? undefined;
        this.OnEvent = (e) => { console.warn(`No event handler was set on subscription: ${this.Id}`) };
        this.OnEnd = (c) => { };
        this.OrSubs = [];
        this.Started = new Map<string, number>();
        this.Finished = new Map<string, number>();
    }

    /**
     * Adds OR filter subscriptions
     */
    AddSubscription(sub: Subscriptions) {
        this.OrSubs.push(sub);
    }

    /**
     * If all relays have responded with EOSE
     */
    IsFinished() {
        return this.Started.size === this.Finished.size;
    }

    ToObject(): RawReqFilter {
        let ret: RawReqFilter = {};
        if (this.Ids) {
            ret.ids = Array.from(this.Ids);
        }
        if (this.Authors) {
            ret.authors = Array.from(this.Authors);
        }
        if (this.Kinds) {
            ret.kinds = Array.from(this.Kinds);
        }
        if (this.ETags) {
            ret["#e"] = Array.from(this.ETags);
        }
        if (this.PTags) {
            ret["#p"] = Array.from(this.PTags);
        }
        if (this.HashTags) {
            ret["#t"] = Array.from(this.HashTags);
        }
<<<<<<< HEAD
        if (this.DTag) {
            ret["#d"] = this.DTag;
=======
        if (this.Search) {
            ret.search = this.Search;
>>>>>>> d2ac231f
        }
        if (this.Since !== null) {
            ret.since = this.Since;
        }
        if (this.Until !== null) {
            ret.until = this.Until;
        }
        if (this.Limit !== null) {
            ret.limit = this.Limit;
        }
        return ret;
    }
}<|MERGE_RESOLUTION|>--- conflicted
+++ resolved
@@ -43,15 +43,14 @@
     HashTags?: Set<string>;
 
     /**
-<<<<<<< HEAD
      * A "d" tag to search
      */
     DTag?: string;
-=======
+
+    /**
      * A list of search terms
      */
     Search?: string;
->>>>>>> d2ac231f
 
     /** 
      * a timestamp, events must be newer than this to pass
@@ -100,11 +99,8 @@
         this.Kinds = sub?.kinds ? new Set(sub.kinds) : undefined;
         this.ETags = sub?.["#e"] ? new Set(sub["#e"]) : undefined;
         this.PTags = sub?.["#p"] ? new Set(sub["#p"]) : undefined;
-<<<<<<< HEAD
         this.DTag = sub?.["#d"] ? sub["#d"] : undefined;
-=======
         this.Search = sub?.search ?? undefined;
->>>>>>> d2ac231f
         this.Since = sub?.since ?? undefined;
         this.Until = sub?.until ?? undefined;
         this.Limit = sub?.limit ?? undefined;
@@ -149,13 +145,11 @@
         if (this.HashTags) {
             ret["#t"] = Array.from(this.HashTags);
         }
-<<<<<<< HEAD
         if (this.DTag) {
             ret["#d"] = this.DTag;
-=======
+        }
         if (this.Search) {
             ret.search = this.Search;
->>>>>>> d2ac231f
         }
         if (this.Since !== null) {
             ret.since = this.Since;
