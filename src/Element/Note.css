.note {
  min-height: 110px;
}

.note.thread {
  border-bottom: none;
}

.note>.header .reply {
  font-size: var(--font-size-tiny);
  color: var(--font-secondary-color);
}

.note>.header .reply a {
  color: var(--highlight);
}

.note>.header .reply a:hover {
  text-decoration-color: var(--highlight);
}

.note>.header>.info {
  font-size: var(--font-size);
  white-space: nowrap;
  color: var(--font-secondary-color);
}

.note>.body {
  margin-top: 4px;
  margin-bottom: 24px;
  padding-left: 56px;
  text-overflow: ellipsis;
  white-space: pre-wrap;
  word-break: normal;
  overflow-x: hidden;
  overflow-y: visible;
}

.note>.footer {
  padding-left: 46px;
}

.note .footer .footer-reactions {
  display: flex;
  flex-direction: row;
  margin-left: auto;
}

@media (min-width: 720px) {
  .note .footer .footer-reactions {
    margin-left: 0;
  }
}

.note>.footer .ctx-menu {
  background-color: var(--note-bg);
  color: var(--font-secondary-color);
  border: 1px solid var(--font-secondary-color);
  border-radius: 16px;
  min-width: 0;
}

.note>.footer .ctx-menu li {
  display: grid;
  grid-template-columns: 2rem auto;
}

.ctx-menu .red {
  color: var(--error);
}

.note>.header img:hover, .note>.header .name>.reply:hover, .note .body:hover {
  cursor: pointer;
}

.note>.note-creator {
  margin-top: 12px;
  margin-left: 56px;
}

.thread.note {
  border-bottom-left-radius: 0;
  border-bottom-right-radius: 0;
}

.thread.note, .indented .note {
  margin-bottom: 0;
}

.indented .note {
  border-radius: 0;
}

.indented {
  border-left: 3px solid var(--gray-tertiary);
  padding-left: 2px;
}

.note:last-child {
  border-bottom-right-radius: 16px;
  margin-bottom: 24px;
}

.indented .note.active:last-child {
  border-bottom-right-radius: 16px;
  margin-bottom: 24px;
}

.indented>.indented .note:last-child {
  border-bottom-right-radius: 0px;
  margin-bottom: 0;
}

.indented .active {
  background-color: var(--gray-tertiary);
  margin-left: -5px;
  border-left: 3px solid var(--highlight);
  border-radius: 0;
}

.reaction-pill {
  display: flex;
  flex-direction: row;
  padding: 0px 10px;
  user-select: none;
  color: var(--font-secondary-color);
  font-feature-settings: "tnum";
}

.reaction-pill .reaction-pill-number {
  margin-left: 8px;
}

.reaction-pill.reacted {
  color: var(--highlight);
}

.reaction-pill:hover {
  cursor: pointer;
}

.trash-icon {
  color: var(--error);
  margin-right: auto;
}

.note.active>.header .reply {
  color: var(--font-tertiary-color);
}

.note.active>.header>.info {
  color: var(--font-tertiary-color);
  font-weight: 500;
}

.note.active>.footer>.reaction-pill {
  color: var(--font-tertiary-color);
}

.note.active>.footer>.reaction-pill.reacted {
  color: var(--highlight);
}


.light .indented .active {
  background-color: var(--gray-secondary);
}

.light .note.active>.header .reply {
  color: var(--font-secondary-color);
}

.light .note.active>.header>.info {
  color: var(--font-secondary-color);
}

.light .note.active>.footer>.reaction-pill {
  color: var(--note-bg);
}

.light .note.active>.footer>.reaction-pill.reacted {
  color: var(--highlight);
}

<<<<<<< HEAD
.hidden-note .header {
  display: flex;
  align-items: center;
}

.card.note.hidden-note {
  min-height: unset;
}

.hidden-note button {
   max-height: 30px;
=======
.note-expand .body {
  max-height: 300px;
  overflow-y: hidden;
  mask-image: linear-gradient(to bottom, var(--note-bg) 60%, rgba(0,0,0,0));
  -webkit-mask-image: linear-gradient(to bottom, var(--note-bg) 60%, rgba(0,0,0,0));
>>>>>>> d2ac231f
}<|MERGE_RESOLUTION|>--- conflicted
+++ resolved
@@ -181,24 +181,22 @@
 .light .note.active>.footer>.reaction-pill.reacted {
   color: var(--highlight);
 }
-
-<<<<<<< HEAD
-.hidden-note .header {
-  display: flex;
-  align-items: center;
-}
-
-.card.note.hidden-note {
-  min-height: unset;
-}
-
-.hidden-note button {
-   max-height: 30px;
-=======
 .note-expand .body {
   max-height: 300px;
   overflow-y: hidden;
   mask-image: linear-gradient(to bottom, var(--note-bg) 60%, rgba(0,0,0,0));
   -webkit-mask-image: linear-gradient(to bottom, var(--note-bg) 60%, rgba(0,0,0,0));
->>>>>>> d2ac231f
+}
+
+.hidden-note .header {
+  display: flex;
+  align-items: center;
+}
+
+.card.note.hidden-note {
+  min-height: unset;
+}
+
+.hidden-note button {
+   max-height: 30px;
 }