import "./Note.css";
<<<<<<< HEAD
import { useCallback, useMemo, useState, ReactNode } from "react";
import { useNavigate, Link } from "react-router-dom";
=======
import { useCallback, useLayoutEffect, useMemo, useState } from "react";
import { useNavigate } from "react-router-dom";
>>>>>>> d2ac231f

import { default as NEvent } from "Nostr/Event";
import ProfileImage from "Element/ProfileImage";
import Text from "Element/Text";
import { eventLink, getReactions, hexToBech32 } from "Util";
import NoteFooter from "Element/NoteFooter";
import NoteTime from "Element/NoteTime";
import EventKind from "Nostr/EventKind";
import { useUserProfiles } from "Feed/ProfileFeed";
import { TaggedRawEvent, u256 } from "Nostr";
import { useInView } from "react-intersection-observer";
import useModeration from "Hooks/useModeration";

export interface NoteProps {
    data?: TaggedRawEvent,
    isThread?: boolean,
    related: TaggedRawEvent[],
    highlight?: boolean,
    ignoreModeration?: boolean,
    options?: {
        showHeader?: boolean,
        showTime?: boolean,
        showFooter?: boolean
    },
    ["data-ev"]?: NEvent
}

const HiddenNote = ({ children }: any) => {
  const [show, setShow] = useState(false)
  return show ? children : (
    <div className="card note hidden-note">
      <div className="header">
        <p>
          This note was hidden because of your moderation settings
        </p>
        <button onClick={() => setShow(true)}>
          Show
        </button>
      </div>
    </div>
  )
}


export default function Note(props: NoteProps) {
    const navigate = useNavigate();
    const { data, isThread, related, highlight, options: opt, ["data-ev"]: parsedEvent, ignoreModeration = false} = props
    const ev = useMemo(() => parsedEvent ?? new NEvent(data), [data]);
    const pubKeys = useMemo(() => ev.Thread?.PubKeys || [], [ev]);
    const users = useUserProfiles(pubKeys);
    const deletions = useMemo(() => getReactions(related, ev.Id, EventKind.Deletion), [related]);
<<<<<<< HEAD
    const { isMuted } = useModeration()
    const isOpMuted = isMuted(ev.PubKey)
    const { ref, inView } = useInView({ triggerOnce: true });
=======
    const { ref, inView, entry } = useInView({ triggerOnce: true });
    const [extendable, setExtendable] = useState<boolean>(false);
    const [showMore, setShowMore] = useState<boolean>(false);
>>>>>>> d2ac231f

    const options = {
        showHeader: true,
        showTime: true,
        showFooter: true,
        ...opt
    };

    const transformBody = useCallback(() => {
        let body = ev?.Content ?? "";
        if (deletions?.length > 0) {
            return (<b className="error">Deleted</b>);
        }
        return <Text content={body} tags={ev.Tags} users={users || new Map()} />;
    }, [ev]);

    useLayoutEffect(() => {
        if (entry && inView && extendable === false) {
            let h = entry?.target.clientHeight ?? 0;
            if (h > 650) {
                setExtendable(true);
            }
        }
    }, [inView, entry, extendable]);

    function goToEvent(e: any, id: u256) {
        if (!window.location.pathname.startsWith("/e/")) {
            e.stopPropagation();
            navigate(eventLink(id));
        }
    }

    function replyTag() {
        if (ev.Thread === null) {
            return null;
        }

        const maxMentions = 2;
        let replyId = ev.Thread?.ReplyTo?.Event ?? ev.Thread?.Root?.Event;
        let mentions: {pk: string, name: string, link: ReactNode}[] = [];
        for (let pk of ev.Thread?.PubKeys) {
            const u = users?.get(pk);
            const npub = hexToBech32("npub", pk)
            const shortNpub = npub.substring(0, 12);
            if (u) {
                mentions.push({
                  pk,
                  name: u.name ?? shortNpub,
                  link: (
                    <Link to={`/p/${npub}`}>
                      {u.name ? `@${u.name}` : shortNpub}
                    </Link>
                  )
                });
            } else {
                mentions.push({
                  pk,
                  name: shortNpub,
                  link: (
                    <Link to={`/p/${npub}`}>
                      {shortNpub}
                    </Link>
                  )
                });
            }
        }
        mentions.sort((a, b) => a.name.startsWith("npub") ? 1 : -1);
        let othersLength = mentions.length - maxMentions
        const renderMention = (m: any, idx: number) => {
          return (
            <>
              {idx > 0 && ", "}
              {m.link}
            </>
          )
        }
        const pubMentions = mentions.length > maxMentions ?  (
          mentions?.slice(0, maxMentions).map(renderMention)
        ) : mentions?.map(renderMention);
        const others = mentions.length > maxMentions ? ` & ${othersLength} other${othersLength > 1 ? 's' : ''}` : ''
        return (
            <div className="reply">
<<<<<<< HEAD
             {(mentions?.length ?? 0) > 0 ? (
               <>
                 {pubMentions}
                 {others}
               </>
             ) : replyId ? (
                hexToBech32("note", replyId)?.substring(0, 12) // todo: link
             ) : ""}
=======
                {(pubMentions?.length ?? 0) > 0 ? pubMentions : replyId ? hexToBech32("note", replyId)?.substring(0, 12) : ""}
>>>>>>> d2ac231f
            </div>
        )
    }

    if (ev.Kind !== EventKind.TextNote) {
        return (
            <>
                <h4>Unknown event kind: {ev.Kind}</h4>
                <pre>
                    {JSON.stringify(ev.ToObject(), undefined, '  ')}
                </pre>
            </>
        );
    }

    function content() {
        if (!inView) return null;
        return (
            <>
                {options.showHeader ?
                    <div className="header flex">
                        <ProfileImage pubkey={ev.RootPubKey} subHeader={replyTag() ?? undefined} />
                        {options.showTime ?
                            <div className="info">
                                <NoteTime from={ev.CreatedAt * 1000} />
                            </div> : null}
                    </div> : null}
                <div className="body" onClick={(e) => goToEvent(e, ev.Id)}>
                    {transformBody()}
                </div>
                {extendable && !showMore && (<div className="flex f-center">
                    <button className="btn mt10" onClick={() => setShowMore(true)}>Show more</button>
                </div>)}
                {options.showFooter ? <NoteFooter ev={ev} related={related} /> : null}
            </>
        )
    }

<<<<<<< HEAD
    const note =  (
      <div className={`note card${highlight ? " active" : ""}${isThread ? " thread" : ""}`} ref={ref}>
          {content()}
      </div>
=======
    return (
        <div className={`note card${highlight ? " active" : ""}${isThread ? " thread" : ""}${extendable && !showMore ? " note-expand" : ""}`}
            ref={ref} >
            {content()}
        </div>
>>>>>>> d2ac231f
    )

    return !ignoreModeration && isOpMuted ? <HiddenNote>{note}</HiddenNote> : note
}<|MERGE_RESOLUTION|>--- conflicted
+++ resolved
@@ -1,15 +1,11 @@
 import "./Note.css";
-<<<<<<< HEAD
-import { useCallback, useMemo, useState, ReactNode } from "react";
+import { useCallback, useMemo, useState, useLayoutEffect, ReactNode } from "react";
 import { useNavigate, Link } from "react-router-dom";
-=======
-import { useCallback, useLayoutEffect, useMemo, useState } from "react";
-import { useNavigate } from "react-router-dom";
->>>>>>> d2ac231f
 
 import { default as NEvent } from "Nostr/Event";
 import ProfileImage from "Element/ProfileImage";
 import Text from "Element/Text";
+
 import { eventLink, getReactions, hexToBech32 } from "Util";
 import NoteFooter from "Element/NoteFooter";
 import NoteTime from "Element/NoteTime";
@@ -57,15 +53,11 @@
     const pubKeys = useMemo(() => ev.Thread?.PubKeys || [], [ev]);
     const users = useUserProfiles(pubKeys);
     const deletions = useMemo(() => getReactions(related, ev.Id, EventKind.Deletion), [related]);
-<<<<<<< HEAD
     const { isMuted } = useModeration()
     const isOpMuted = isMuted(ev.PubKey)
-    const { ref, inView } = useInView({ triggerOnce: true });
-=======
     const { ref, inView, entry } = useInView({ triggerOnce: true });
     const [extendable, setExtendable] = useState<boolean>(false);
     const [showMore, setShowMore] = useState<boolean>(false);
->>>>>>> d2ac231f
 
     const options = {
         showHeader: true,
@@ -148,18 +140,14 @@
         const others = mentions.length > maxMentions ? ` & ${othersLength} other${othersLength > 1 ? 's' : ''}` : ''
         return (
             <div className="reply">
-<<<<<<< HEAD
-             {(mentions?.length ?? 0) > 0 ? (
-               <>
-                 {pubMentions}
-                 {others}
-               </>
-             ) : replyId ? (
-                hexToBech32("note", replyId)?.substring(0, 12) // todo: link
-             ) : ""}
-=======
-                {(pubMentions?.length ?? 0) > 0 ? pubMentions : replyId ? hexToBech32("note", replyId)?.substring(0, 12) : ""}
->>>>>>> d2ac231f
+              {(mentions?.length ?? 0) > 0 ? (
+                <>
+                  {pubMentions}
+                  {others}
+                </>
+              ) : replyId ? (
+                 hexToBech32("note", replyId)?.substring(0, 12) // todo: link
+              ) : ""}
             </div>
         )
     }
@@ -198,18 +186,10 @@
         )
     }
 
-<<<<<<< HEAD
     const note =  (
-      <div className={`note card${highlight ? " active" : ""}${isThread ? " thread" : ""}`} ref={ref}>
+      <div className={`note card${highlight ? " active" : ""}${isThread ? " thread" : ""}${extendable && !showMore ? " note-expand" : ""}`} ref={ref}>
           {content()}
       </div>
-=======
-    return (
-        <div className={`note card${highlight ? " active" : ""}${isThread ? " thread" : ""}${extendable && !showMore ? " note-expand" : ""}`}
-            ref={ref} >
-            {content()}
-        </div>
->>>>>>> d2ac231f
     )
 
     return !ignoreModeration && isOpMuted ? <HiddenNote>{note}</HiddenNote> : note
