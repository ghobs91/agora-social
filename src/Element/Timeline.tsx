import "./Timeline.css";
import { FontAwesomeIcon } from "@fortawesome/react-fontawesome";
import { faForward } from "@fortawesome/free-solid-svg-icons";
import { useCallback, useMemo } from "react";

import useTimelineFeed, { TimelineSubject } from "Feed/TimelineFeed";
import { TaggedRawEvent } from "Nostr";
import EventKind from "Nostr/EventKind";
import LoadMore from "Element/LoadMore";
import Note from "Element/Note";
import NoteReaction from "Element/NoteReaction";
<<<<<<< HEAD
import useModeration from "Hooks/useModeration";
=======
import { FontAwesomeIcon } from "@fortawesome/react-fontawesome";
import { faForward } from "@fortawesome/free-solid-svg-icons";
import ProfilePreview from "./ProfilePreview";
>>>>>>> d2ac231f

export interface TimelineProps {
    postsOnly: boolean,
    subject: TimelineSubject,
    method: "TIME_RANGE" | "LIMIT_UNTIL"
    ignoreModeration?: boolean
}

/**
 * A list of notes by pubkeys
 */
export default function Timeline({ subject, postsOnly = false, method, ignoreModeration = false }: TimelineProps) {
    const { muted, isMuted } = useModeration();
    const { main, related, latest, parent, loadMore, showLatest } = useTimelineFeed(subject, {
        method
    });

    const filterPosts = useCallback((nts: TaggedRawEvent[]) => {
        return [...nts].sort((a, b) => b.created_at - a.created_at)?.filter(a => postsOnly ? !a.tags.some(b => b[0] === "e") : true).filter(a => ignoreModeration || !isMuted(a.pubkey));
    }, [postsOnly, muted]);

    const mainFeed = useMemo(() => {
        return filterPosts(main.notes);
    }, [main, filterPosts]);

    const latestFeed = useMemo(() => {
        return filterPosts(latest.notes).filter(a => !mainFeed.some(b => b.id === a.id))
    }, [latest, mainFeed, filterPosts]);

    function eventElement(e: TaggedRawEvent) {
        switch (e.kind) {
            case EventKind.SetMetadata: {
                return <ProfilePreview pubkey={e.pubkey} className="card"/>
            }
            case EventKind.TextNote: {
                return <Note key={e.id} data={e} related={related.notes} ignoreModeration={ignoreModeration} />
            }
            case EventKind.Reaction:
            case EventKind.Repost: {
                let eRef = e.tags.find(a => a[0] === "e")?.at(1);
                return <NoteReaction data={e} key={e.id} root={parent.notes.find(a => a.id === eRef)}/>
            }
        }
    }

    return (
        <div className="main-content">
            {latestFeed.length > 1 && (<div className="card latest-notes pointer" onClick={() => showLatest()}>
                <FontAwesomeIcon icon={faForward}  size="xl"/>
                &nbsp;
                Show latest {latestFeed.length - 1} notes
            </div>)}
            {mainFeed.map(eventElement)}
            <LoadMore onLoadMore={loadMore} shouldLoadMore={main.end}/>
        </div>
    );
}<|MERGE_RESOLUTION|>--- conflicted
+++ resolved
@@ -9,13 +9,8 @@
 import LoadMore from "Element/LoadMore";
 import Note from "Element/Note";
 import NoteReaction from "Element/NoteReaction";
-<<<<<<< HEAD
 import useModeration from "Hooks/useModeration";
-=======
-import { FontAwesomeIcon } from "@fortawesome/react-fontawesome";
-import { faForward } from "@fortawesome/free-solid-svg-icons";
 import ProfilePreview from "./ProfilePreview";
->>>>>>> d2ac231f
 
 export interface TimelineProps {
     postsOnly: boolean,
