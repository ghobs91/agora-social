--- conflicted
+++ resolved
@@ -319,22 +319,21 @@
     qSend.filters = fNew;
 
     fNew.forEach(f => {
-<<<<<<< HEAD
-      inMemoryDB.find(f, e => this.emit("event", "*", e));
-=======
       const alreadyHave = inMemoryDB.findArray(f).map(e => {
-        console.log('got from inMemoryDB', e);
+        console.log("got from inMemoryDB", e);
         this.HandleEvent(e);
         return e.id;
       });
-      f.not = f.not ?? {};
-      if (f.not.ids) {
-        f.not.ids.push(...alreadyHave);
-      } else {
-        f.not.ids = alreadyHave;
-      }
->>>>>>> dee9a3de
-      this.emit("request", f);
+      let fCopy = { ...f }; // some relays reject the query if it contains an unknown key. only send locally.
+      if (alreadyHave.length) {
+        fCopy.not = fCopy.not ?? {};
+        if (fCopy.not.ids) {
+          fCopy.not.ids.push(...alreadyHave);
+        } else {
+          fCopy.not.ids = alreadyHave;
+        }
+      }
+      this.emit("request", fCopy);
     });
 
     if (qSend.relay) {
